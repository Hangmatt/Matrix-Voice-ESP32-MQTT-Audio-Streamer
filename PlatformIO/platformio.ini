--- conflicted
+++ resolved
@@ -12,7 +12,6 @@
 build_flags =
    '-DFIXED_POINT=1'
    '-DOUTSIDE_SPEEX=1'
-<<<<<<< HEAD
    '-DWIFI_SSID="AuroraOccidens"'                     ; Change to your wifi ssid
    '-DWIFI_PASS="QWEasdZXC"'                 ; Change to your wifi password
    '-DHOSTNAME="matrixvoice"'            ; Should match above upload_port
@@ -30,23 +29,17 @@
    '-DSTA_SUBNET=IPAddress(255, 255, 255, 0)'      ; Static IP
    '-DSTA_PDNS=IPAddress(192, 168, 2, 254)'     ; Static IP
    '-DSTA_SDNS=IPAddress(1, 1, 1, 1)'     ; Static IP
-=======
    '-DMODELID="alexa"'                      ; modelid is part of the MQTT topic
->>>>>>> 5ef30cbd
    '-lnn_model_alexa_wn3'
    '-Llib/esp_sr'
    '-lwakenet'
    '-ldl_lib'
    '-lc_speech_features'
 
-<<<<<<< HEAD
 
 
 [env:matrixvoice]
-=======
-[env:esp32dev]
 extra_scripts = pre:load_settings.py
->>>>>>> 5ef30cbd
 platform = espressif32@1.9.0
 upload_protocol = espota
 board = esp32dev
@@ -54,7 +47,6 @@
 board_build.f_flash = 80000000L
 framework = arduino
 board_build.partitions  = ../OTABuilder/partitions_two_ota.csv
-<<<<<<< HEAD
 upload_port = 'matrixvoice' ; upload_port = '192.168.2.6' ; MatrixVoice ESP32 LAN name or IP, should match HOSTNAME in build_flags
 build_flags = ${common.build_flags}
 
@@ -64,11 +56,6 @@
     --auth=M@ttchless
     --f=.pio/build/esp32dev/firmware.bin
 
-=======
-; MatrixVoice ESP32 LAN name or IP, should match HOSTNAME in build_flags
-build_flags = ${common.build_flags}
-
->>>>>>> 5ef30cbd
 lib_deps =
    https://github.com/matrix-io/matrixio_hal_esp32.git
    https://github.com/matrix-io/esp32-arduino-ota.git
